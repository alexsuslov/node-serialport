--- conflicted
+++ resolved
@@ -11,11 +11,7 @@
 var serialport_native    = require('./serialport_native');
 var IOWatcher   = process.binding('io_watcher').IOWatcher;
 
-<<<<<<< HEAD
 var BAUDRATES = [115200, 57600, 38400, 19200, 9600, 4800, 2400, 1800, 1200, 600, 300, 200, 150, 134, 110, 75, 50];
-=======
-var BAUDRATES = [115200, 57600, 38400, 19200, 9600, 4800, 2400, 1800, 120, 600, 300, 200, 150, 134, 110, 75, 50];
->>>>>>> 782af52d
 var DATABITS  = [8, 7, 6, 5];
 var STOPBITS  = [1, 2];
 var PARITY    = [0, 1, 2];
@@ -90,12 +86,7 @@
       var bytes_read = 0, err = null;
       try {
         bytes_read = serialport_native.read(file_id, buffer);
-<<<<<<< HEAD
-      }
-      catch (e) {
-=======
       } catch (e) {
->>>>>>> 782af52d
         err = e;
       }
       if (bytes_read <= 0) {
@@ -103,13 +94,8 @@
         me.emit("error", (err ? err :"Read triggered, but no bytes available. Assuming error with serial port shutting down."));
         me.close();
       }
-<<<<<<< HEAD
-      _options.parser(me, buffer.slice(0, bytes_read));
-    };
-=======
       options.parser(me, buffer.slice(0, bytes_read));
     }
->>>>>>> 782af52d
   })(this.fd, this);
   this.readWatcher.set(this.fd, true, false);
   this.readWatcher.start();
